from darwin.exceptions import NameTaken, ValidationError


def name_taken(code, body):
    if code != 422:
        return
<<<<<<< HEAD

    if "errors" not in body:
        return

    errors = body["errors"]
    if errors.get("name") == ["has already been taken"]:
        raise NameTaken

    metadata = errors.get("metadata")
    if metadata is None:
        return

    if len(metadata) > 0 and metadata[0] == "has already been taken":
=======
    if body.get("errors", {}).get("name") == ["has already been taken"]:
>>>>>>> 089700f5
        raise NameTaken


def validation_error(code, body):
    if code == 422:
        raise ValidationError(body)<|MERGE_RESOLUTION|>--- conflicted
+++ resolved
@@ -4,23 +4,8 @@
 def name_taken(code, body):
     if code != 422:
         return
-<<<<<<< HEAD
 
-    if "errors" not in body:
-        return
-
-    errors = body["errors"]
-    if errors.get("name") == ["has already been taken"]:
-        raise NameTaken
-
-    metadata = errors.get("metadata")
-    if metadata is None:
-        return
-
-    if len(metadata) > 0 and metadata[0] == "has already been taken":
-=======
     if body.get("errors", {}).get("name") == ["has already been taken"]:
->>>>>>> 089700f5
         raise NameTaken
 
 

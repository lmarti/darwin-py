import json
import multiprocessing as mp
from pathlib import Path
from typing import Collection, List, Optional

import numpy as np

from darwin.dataset.utils import get_classes, get_release_path, load_pil_image
from darwin.utils import SUPPORTED_IMAGE_EXTENSIONS


class LocalDataset(object):
    def __init__(
        self,
        dataset_path: Path,
        annotation_type: str,
        partition: Optional[str] = None,
        split: str = "default",
        split_type: str = "random",
        release_name: Optional[str] = None,
    ):
        """Creates a dataset

        Parameters
        ----------
        dataset_path: Path, str
            Path to the location of the dataset on the file system
        annotation_type: str
            The type of annotation classes [tag, bounding_box, polygon]
        partition: str
            Selects one of the partitions [train, val, test]
        split: str
            Selects the split that defines the percentages used (use 'default' to select the default split)
        split_type: str
            Heuristic used to do the split [random, stratified]
        release_name: str
            Version of the dataset
        """
        assert dataset_path is not None
        release_path = get_release_path(dataset_path, release_name)
        annotations_dir = release_path / "annotations"
        assert annotations_dir.exists()
        images_dir = dataset_path / "images"
        assert images_dir.exists()

        if partition not in ["train", "val", "test", None]:
            raise ValueError("partition should be either 'train', 'val', or 'test'")
        if split_type not in ["random", "stratified"]:
            raise ValueError("split_type should be either 'random', 'stratified'")
        if annotation_type not in ["tag", "polygon", "bounding_box"]:
            raise ValueError("annotation_type should be either 'tag', 'bounding_box', or 'polygon'")

        self.dataset_path = dataset_path
        self.annotation_type = annotation_type
        self.images_path: List[Path] = []
        self.annotations_path: List[Path] = []
        self.original_classes = None
        self.original_images_path: Optional[List[Path]] = None
        self.original_annotations_path: Optional[List[Path]] = None

        # Get the list of classes
        self.classes = get_classes(
            self.dataset_path, release_name, annotation_type=self.annotation_type, remove_background=True
        )
        self.num_classes = len(self.classes)

        # Get the list of stems
        if partition:
            # Get the split
            if split_type == "random":
                split_file = f"{split_type}_{partition}.txt"
            elif split_type == "stratified":
                split_file = f"{split_type}_{annotation_type}_{partition}.txt"
            split_path = release_path / "lists" / split / split_file
            if split_path.is_file():
                stems = (e.strip() for e in split_path.open())
            else:
                raise FileNotFoundError(
                    f"could not find a dataset partition. "
                    f"Split the dataset using `split_dataset()` from `darwin.dataset.split_manager`"
                ) from None
        else:
            # If the partition is not specified, get all the annotations
<<<<<<< HEAD
            stems = [e.stem for e in annotations_dir.glob("**/*.json")]
=======
            stems = [e.relative_to(annotations_dir).parent / e.stem for e in annotations_dir.glob("**/*.json")]
>>>>>>> fd9db863

        # Find all the annotations and their corresponding images
        for stem in stems:
            annotation_path = annotations_dir / f"{stem}.json"
            images = []
            for ext in SUPPORTED_IMAGE_EXTENSIONS:
                image_path = images_dir / f"{stem}{ext}"
                if image_path.exists():
                    images.append(image_path)
            if len(images) < 1:
                raise ValueError(f"Annotation ({annotation_path}) does not have a corresponding image")
            if len(images) > 1:
                raise ValueError(f"Image ({stem}) is present with multiple extensions. This is forbidden.")
            assert len(images) == 1
            self.images_path.append(images[0])
            self.annotations_path.append(annotation_path)

        if len(self.images_path) == 0:
            raise ValueError(f"Could not find any {SUPPORTED_IMAGE_EXTENSIONS} file", f" in {images_dir}")

        assert len(self.images_path) == len(self.annotations_path)

    def get_img_info(self, index: int):
        with self.annotations_path[index].open() as f:
            data = json.load(f)["image"]
            return data

    def get_height_and_width(self, index: int):
        data = self.get_img_info(index)
        return data["height"], data["width"]

    def extend(self, dataset, extend_classes: bool = False):
        """Extends the current dataset with another one

        Parameters
        ----------
        dataset : Dataset
            Dataset to merge
        extend_classes : bool
            Extend the current set of classes by merging with the passed dataset ones

        Returns
        -------
        Dataset
            self
        """
        if self.annotation_type != dataset.annotation_type:
            raise ValueError("Annotation type of both datasets should match")
        if self.classes != dataset.classes and not extend_classes:
            raise ValueError(
                f"Operation dataset_a + dataset_b could not be computed: classes "
                f"should match. Use flag extend_classes=True to combine both lists "
                f"of classes."
            )
        self.classes = list(set(self.classes).union(set(dataset.classes)))

        self.original_images_path = self.images_path
        self.images_path += dataset.images_path
        self.original_annotations_path = self.annotations_path
        self.annotations_path += dataset.annotations_path
        return self

    def get_image(self, index: int):
        return load_pil_image(self.images_path[index])

    def get_image_path(self, index: int):
        return self.images_path[index]

    def parse_json(self, index: int):
        """
        Load an annotation and filter out the extra classes according to what
        specified in `self.classes` and the annotation_type

        Parameters
        ----------
        index : int
            Index of the annotation to read

        Returns
        -------
        dict
        A new dictionary containing the index and the filtered annotation
        """
        with self.annotations_path[index].open() as f:
            data = json.load(f)
        # Filter out unused classes and annotations of a different type
        annotations = data["annotations"]
        if self.classes is not None:
            annotations = [a for a in annotations if a["name"] in self.classes and self.annotation_type in a]
        return {
            "image_id": index,
            "image_path": str(self.images_path[index]),
            "height": data["image"]["height"],
            "width": data["image"]["width"],
            "annotations": annotations,
        }

    def measure_mean_std(self, multi_threaded: bool = True):
        """Computes mean and std of train images, given the train loader

        Parameters
        ----------
        multi_threaded : bool
            Uses multiprocessing to download the dataset in parallel.

        Returns
        -------
        mean : ndarray[double]
            Mean value (for each channel) of all pixels of the images in the input folder
        std : ndarray[double]
            Standard deviation (for each channel) of all pixels of the images in the input folder
        """
        if multi_threaded:
            # Set up a pool of workers
            with mp.Pool(mp.cpu_count()) as pool:
                # Online mean
                results = pool.map(self._return_mean, self.images_path)
                mean = np.sum(np.array(results), axis=0) / len(self.images_path)
                # Online image_classification deviation
                results = pool.starmap(self._return_std, [[item, mean] for item in self.images_path])
                std_sum = np.sum(np.array([item[0] for item in results]), axis=0)
                total_pixel_count = np.sum(np.array([item[1] for item in results]))
                std = np.sqrt(std_sum / total_pixel_count)
                # Shut down the pool
                pool.close()
                pool.join()
            return mean, std
        else:
            # Online mean
            results = [self._return_mean(f) for f in self.images_path]
            mean = np.sum(np.array(results), axis=0) / len(self.images_path)
            # Online image_classification deviation
            results = [self._return_std(f, mean) for f in self.images_path]
            std_sum = np.sum(np.array([item[0] for item in results]), axis=0)
            total_pixel_count = np.sum(np.array([item[1] for item in results]))
            std = np.sqrt(std_sum / total_pixel_count)
            return mean, std

    def measure_weights(self, **kwargs):
        """Computes the class balancing weights (not the frequencies!!) given the train loader

        Returns
        -------
        class_weights : ndarray[double]
            Weight for each class in the train set (one for each class)
        """
        raise NotImplementedError("Base class Dataset does not have an implementation for this")

    @staticmethod
    def _compute_weights(labels: Collection):
        """Given an array of labels computes the weights normalized

        Parameters
        ----------
        labels : ndarray[int]
            Array of labels

        Returns
        -------
        ndarray[float]
            Array of weights (one for each unique class) which are the inverse of their frequency
        """
        class_support = np.unique(labels, return_counts=True)[1]
        class_frequencies = class_support / len(labels)
        # Class weights are the inverse of the class frequencies
        class_weights = 1 / class_frequencies
        # Normalize vector to sum up to 1.0 (in case the Loss function does not do it)
        class_weights /= class_weights.sum()
        return class_weights

    # Loads an image with Pillow and returns the channel wise means of the image.
    @staticmethod
    def _return_mean(image_path):
        img = np.array(load_pil_image(image_path))
        mean = np.array([np.mean(img[:, :, 0]), np.mean(img[:, :, 1]), np.mean(img[:, :, 2])])
        return mean / 255.0

    # Loads an image with OpenCV and returns the channel wise std of the image.
    @staticmethod
    def _return_std(image_path, mean):
        img = np.array(load_pil_image(image_path)) / 255.0
        m2 = np.square(np.array([img[:, :, 0] - mean[0], img[:, :, 1] - mean[1], img[:, :, 2] - mean[2]]))
        return np.sum(np.sum(m2, axis=1), 1), m2.size / 3.0

    def __getitem__(self, index: int):
        img = load_pil_image(self.images_path[index])
        target = self.parse_json(index)
        return img, target

    def __len__(self):
        return len(self.images_path)

    def __str__(self):
        return (
            f"{self.__class__.__name__}():\n"
            f"  Root: {self.dataset_path}\n"
            f"  Number of images: {len(self.images_path)}\n"
            f"  Number of classes: {len(self.classes)}"
        )<|MERGE_RESOLUTION|>--- conflicted
+++ resolved
@@ -81,11 +81,7 @@
                 ) from None
         else:
             # If the partition is not specified, get all the annotations
-<<<<<<< HEAD
-            stems = [e.stem for e in annotations_dir.glob("**/*.json")]
-=======
             stems = [e.relative_to(annotations_dir).parent / e.stem for e in annotations_dir.glob("**/*.json")]
->>>>>>> fd9db863
 
         # Find all the annotations and their corresponding images
         for stem in stems:

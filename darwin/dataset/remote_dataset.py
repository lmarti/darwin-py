--- conflicted
+++ resolved
@@ -85,11 +85,7 @@
         as_frames: bool = False,
         files_to_exclude: Optional[List[str]] = None,
         path: Optional[str] = None,
-<<<<<<< HEAD
-        progress_callback: Optional[Callable[[int, int, Optional[str], float, float], None]] = None
-=======
-        progress_callback: Optional[Callable[[int, int], None]] = None,
->>>>>>> e3bfc02b
+        progress_callback: Optional[Callable[[int, int, Optional[str], float, float], None]] = None,
     ):
         """Uploads a local dataset (images ONLY) in the datasets directory.
 

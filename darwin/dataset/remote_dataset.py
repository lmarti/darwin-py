--- conflicted
+++ resolved
@@ -237,7 +237,6 @@
                     shutil.move(str(annotation_path), str(destination_name))
 
         # Extract the list of classes and create the text files
-<<<<<<< HEAD
         make_class_lists(release_dir)
 
         if release.latest:
@@ -245,9 +244,6 @@
             if latest_dir.exists():
                 latest_dir.unlink()
             latest_dir.symlink_to(release_dir)
-=======
-        make_class_lists(self.local_path)
->>>>>>> edabdf7d
 
         if only_annotations:
             # No images will be downloaded
@@ -397,10 +393,7 @@
         test_percentage: float = 0,
         split_seed: int = 0,
         make_default_split: bool = True,
-<<<<<<< HEAD
         release_name: Optional[str] = None,
-=======
->>>>>>> edabdf7d
     ):
         """
         Creates lists of file names for each split for train, validation, and test.
@@ -418,18 +411,14 @@
             Fix seed for random split creation
         make_default_split: bool
             Makes this split the default split
-<<<<<<< HEAD
         release_name: str
             Version of the dataset
-=======
->>>>>>> edabdf7d
         """
         if not self.local_path.exists():
             raise NotFound(
                 "Local dataset not found: the split is performed on the local copy of the dataset. \
                            Pull the dataset from Darwin first using pull()"
             )
-<<<<<<< HEAD
         if release_name in ["latest", None]:
             release = self.get_release("latest")
             release_name = release.name
@@ -437,25 +426,17 @@
         split_dataset(
             self.local_path,
             release_name=release_name,
-=======
-        split_dataset(
-            self.local_path,
->>>>>>> edabdf7d
             val_percentage=val_percentage,
             test_percentage=test_percentage,
             split_seed=split_seed,
             make_default_split=make_default_split,
         )
 
-<<<<<<< HEAD
     def classes(
         self,
         annotation_type: str,
         release_name: Optional[str] = None,
     ):
-=======
-    def classes(self, annotation_type: str):
->>>>>>> edabdf7d
         """
         Returns the list of `class_type` classes
 
@@ -463,12 +444,9 @@
         ----------
         annotation_type
             The type of annotation classes, e.g. 'tag' or 'polygon'
-<<<<<<< HEAD
         release_name: str
             Version of the dataset
 
-=======
->>>>>>> edabdf7d
 
         Returns
         -------
@@ -476,7 +454,6 @@
             List of classes in the dataset of type `class_type`
         """
         assert self.local_path.exists()
-<<<<<<< HEAD
         if release_name in ["latest", None]:
             release = self.get_release("latest")
             release_name = release.name
@@ -486,9 +463,6 @@
             release_name=release_name,
             annotation_type=annotation_type
         )
-=======
-        return get_classes(self.local_path, annotation_type=annotation_type)
->>>>>>> edabdf7d
 
     def annotations(
         self,
@@ -496,10 +470,7 @@
         split: str = "split",
         split_type: str = "stratified",
         annotation_type: str = "polygon",
-<<<<<<< HEAD
         release_name: Optional[str] = None,
-=======
->>>>>>> edabdf7d
     ):
         """
         Returns all the annotations of a given split and partition in a single dictionary
@@ -514,11 +485,8 @@
             Heuristic used to do the split [random, stratified]
         annotation_type
             The type of annotation classes [tag, polygon]
-<<<<<<< HEAD
         release_name: str
             Version of the dataset
-=======
->>>>>>> edabdf7d
 
         Returns
         -------
@@ -526,27 +494,19 @@
             Dictionary containing all the annotations of the dataset
         """
         assert self.local_path.exists()
-<<<<<<< HEAD
         if release_name in ["latest", None]:
             release = self.get_release("latest")
             release_name = release.name
 
         for annotation in get_annotations(
-=======
-        return get_annotations(
->>>>>>> edabdf7d
             self.local_path,
             partition=partition,
             split=split,
             split_type=split_type,
             annotation_type=annotation_type,
-<<<<<<< HEAD
             release_name=release_name,
         ):
             yield annotation
-=======
-        )
->>>>>>> edabdf7d
 
     @property
     def remote_path(self) -> Path:

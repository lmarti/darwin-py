--- conflicted
+++ resolved
@@ -1,11 +1,7 @@
 import json
 import multiprocessing as mp
 from pathlib import Path
-<<<<<<< HEAD
 from typing import Callable, Collection, List, Optional, Union
-=======
-from typing import Callable, Collection, List, Optional
->>>>>>> edabdf7d
 
 import numpy as np
 import torch.utils.data as data
@@ -13,7 +9,6 @@
 from darwin.torch.transforms import Compose, ConvertPolygonsToInstanceMasks, ConvertPolygonToMask
 from darwin.torch.utils import convert_polygons_to_sequences, load_pil_image, polygon_area
 from darwin.utils import SUPPORTED_IMAGE_EXTENSIONS, is_image_extension_allowed
-<<<<<<< HEAD
 from darwin.dataset.utils import get_classes, get_release_path
 
 
@@ -66,8 +61,6 @@
         release_name=release_name,
         transform=transform,
     )
-=======
->>>>>>> edabdf7d
 
 
 class Dataset(data.Dataset):
@@ -128,7 +121,6 @@
         if self.transform is not None and isinstance(self.transform, list):
             self.transform = Compose(transform)
 
-<<<<<<< HEAD
         # Get the list of classes
         self.classes = get_classes(
             self.dataset_path,
@@ -160,17 +152,6 @@
         annotations_paths = []
 
         # Find all the annotations and their corresponding images
-=======
-        # Populate internal lists of annotations and images paths
-        if not self.split.exists():
-            raise FileNotFoundError(f"Could not find partition file: {self.split}")
-        stems = (e.strip() for e in split.open())
-        image_extensions_mapping = {
-            image.stem: image.suffix
-            for image in self.root.glob(f"images/*")
-            if is_image_extension_allowed(image.suffix)
-        }
->>>>>>> edabdf7d
         for stem in stems:
             annotation_path = annotations_dir / f"{stem}.json"
             images = []
@@ -192,13 +173,8 @@
 
         if len(self.images_path) == 0:
             raise ValueError(
-<<<<<<< HEAD
                 f"Could not find any {SUPPORTED_IMAGE_EXTENSIONS} file",
                 f" in {images_dir}"
-=======
-                f"Could not find any {SUPPORTED_IMAGE_EXTENSIONS} file"
-                f" in {self.root / 'images'}"
->>>>>>> edabdf7d
             )
 
         assert len(self.images_path) == len(self.annotations_path)
@@ -418,9 +394,6 @@
         )
 
 
-####################################################################################################
-
-
 class ClassificationDataset(Dataset):
     def __init__(self, **kwargs):
         """See superclass for documentation"""
@@ -474,9 +447,6 @@
             target = self._map_annotation(i)
             labels.append(target["category_id"])
         return self._compute_weights(labels)
-
-
-####################################################################################################
 
 
 class InstanceSegmentationDataset(Dataset):
@@ -579,9 +549,6 @@
         return self._compute_weights(labels)
 
 
-####################################################################################################
-
-
 class SemanticSegmentationDataset(Dataset):
     def __init__(
         self,
@@ -589,20 +556,10 @@
         **kwargs,
     ):
         """See superclass for documentation"""
-<<<<<<< HEAD
         super().__init__(annotation_type="polygon", **kwargs)
         self.convert_polygons = (
             ConvertPolygonsToInstanceMasks() if convert_polygons_to_masks else None
         )
-=======
-        super().__init__(root=root, split=split, transform=transform)
-        self.classes = [
-            e.strip() for e in (self.root / "lists/classes_polygon.txt").read_text().split("\n")
-        ]
-        if self.classes[0] == "__background__":
-            self.classes = self.classes[1:]
-        self.convert_polygons = ConvertPolygonToMask() if convert_polygons_to_masks else None
->>>>>>> edabdf7d
 
     def _map_annotation(self, index: int):
         """See superclass for documentation
